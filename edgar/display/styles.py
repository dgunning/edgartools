"""
EdgarTools Display Styles

Semantic color palette and styling utilities for consistent rich output.
Based on the design language defined in edgartools-wkka.

Design Principles:
- Professional appearance with balanced colors
- Card-based layout with single outer borders
- Weight-based typography hierarchy (bold/dim, no font size changes)
- Semantic colors with consistent meaning across all displays
- No emojis - use unicode symbols (arrows, bullets, checkmarks)
"""

from typing import Optional
from rich.style import Style
from rich.text import Text


# =============================================================================
# SEMANTIC COLOR PALETTE
# =============================================================================

PALETTE = {
    # =========================================================================
    # PRIMARY ELEMENTS - high visibility
    # =========================================================================
    "company_name": "bold green",
    "ticker": "bold gold1",
    "form_type": "bold",

    # =========================================================================
    # IDENTIFIERS - distinctive but not overpowering
    # =========================================================================
    "cik": "dodger_blue1",
    "accession": "dodger_blue1",

    # =========================================================================
    # STRUCTURE
    # =========================================================================
    "section_header": "bold",
    "subsection": "bold dim",

    # =========================================================================
    # LABELS AND VALUES
    # =========================================================================
    "label": "grey70",
    "value": "",  # default terminal color
    "value_highlight": "bold",

    # =========================================================================
    # METADATA - subtle
    # =========================================================================
    "metadata": "dim",
    "hint": "dim italic",
    "date": "dim",
    "source": "dim italic",  # For "Source:" prefix
    "source_entity_facts": "cyan",  # EntityFacts API source
    "source_xbrl": "gold1",  # XBRL filing source
    "units": "dim",  # For "Amounts in millions USD"
    "period_range": "bold",  # For "Q3 2022 to Q3 2025" - high visibility

    # =========================================================================
    # BORDERS AND SEPARATORS
    # =========================================================================
    "border": "grey50",
    "separator": "grey50",

    # =========================================================================
    # STATUS INDICATORS
    # =========================================================================
    "positive": "green",
    "negative": "red",
    "neutral": "dim",
    "warning": "yellow",
    "info": "cyan",
    "foreign": "magenta",  # Foreign company indicator
    "canadian": "red",  # Canadian company indicator

    # =========================================================================
    # FINANCIAL STATEMENTS - Row Types
    # =========================================================================
    # Abstract items - section headers like "ASSETS", "Revenue"
    "stmt_abstract": "bold cyan",
    "stmt_abstract_top": "bold cyan",  # Top-level (ASSETS, LIABILITIES)
    "stmt_abstract_section": "bold",   # Section level (Current Assets)

    # Total rows - summary lines
    "stmt_total": "bold",
    "stmt_subtotal": "bold dim",

    # Regular line items
    "stmt_item": "",  # Default style
    "stmt_item_dim": "dim",  # Dimension items (italic/dim)
    "stmt_item_low_confidence": "dim italic",

    # =========================================================================
    # FINANCIAL STATEMENTS - Values
    # =========================================================================
    "stmt_value": "",  # Default value
    "stmt_value_positive": "",  # No special color - most values are positive
    "stmt_value_negative": "red",  # Highlight negatives (losses, deficits)
    "stmt_value_total": "bold",
    "stmt_value_empty": "dim",

    # =========================================================================
    # FINANCIAL STATEMENTS - Comparison Indicators
    # =========================================================================
    "stmt_increase": "green",
    "stmt_decrease": "red",
    "stmt_unchanged": "dim",

    # =========================================================================
    # LEGACY ALIASES (for backward compatibility during migration)
    # =========================================================================
    "total_row": "bold",
    "subtotal_row": "bold dim",
    "abstract_item": "bold cyan",

    # =========================================================================
    # LINKS AND REFERENCES
    # =========================================================================
    "link": "blue underline",
    "reference": "cyan",

    # =========================================================================
    # BADGES - Background fills for visual emphasis
    # =========================================================================
    # Form type badges
    "badge_10k": "bold white on dodger_blue1",
    "badge_10q": "bold white on green",
    "badge_8k": "bold white on dark_orange",
    "badge_proxy": "bold white on magenta",
    "badge_default": "bold white on grey50",

<<<<<<< HEAD
    # Ticker badge
    "badge_ticker": "bold white on gold3",

=======
>>>>>>> 4f7df7b1
    # Source badges - distinguish data origin
    "badge_source_xbrl": "bold white on gold3",
    "badge_source_entity_facts": "bold white on cyan",

    # Status badges
    "badge_error": "bold white on red",
    "badge_warning": "bold black on yellow",
    "badge_success": "bold white on green",
    "badge_info": "bold white on blue",
}


# =============================================================================
# UNICODE SYMBOLS (replacing emojis)
# =============================================================================

SYMBOLS = {
    # Arrows
    "arrow_right": "\u2192",      # ->
    "arrow_left": "\u2190",       # <-
    "arrow_up": "\u2191",         # ^
    "arrow_down": "\u2193",       # v

    # Bullets and markers
    "bullet": "\u2022",           # *
    "diamond": "\u25C6",          # <>
    "triangle_right": "\u25B6",   # |>
    "triangle_down": "\u25BC",    # v

    # Status
    "check": "\u2713",            # checkmark
    "cross": "\u2717",            # x
    "warning": "\u26A0",          # /!\
    "info": "\u2139",             # (i)

    # Separators
    "pipe": "\u2502",             # |
    "dash": "\u2014",             # --
    "ellipsis": "\u2026",         # ...

    # Enclosures
    "lbracket": "\u3010",         # [
    "rbracket": "\u3011",         # ]

    # Financial comparisons
    "increase": "\u25B2",         # ▲
    "decrease": "\u25BC",         # ▼
    "unchanged": "\u2022",        # •

    # Confidence markers
    "low_confidence": "\u25E6",   # ◦ (hollow bullet)
}


# =============================================================================
# STYLE UTILITIES
# =============================================================================

def get_style(name: str) -> str:
    """Get a style string from the palette by semantic name."""
    return PALETTE.get(name, "")


def styled(text: str, style_name: str) -> Text:
    """Create a Rich Text object with the specified semantic style."""
    style = get_style(style_name)
    return Text(text, style=style)


def label_value(label: str, value: str,
                label_style: str = "label",
                value_style: str = "value") -> Text:
    """Create a label: value pair with consistent styling."""
    return Text.assemble(
        (label, get_style(label_style)),
        (" ", ""),
        (value, get_style(value_style))
    )


def company_title(name: str, ticker: Optional[str] = None) -> Text:
    """Create a styled company title with optional ticker."""
    parts = [(name, get_style("company_name"))]
    if ticker:
        parts.append((" ", ""))
        parts.append((ticker, get_style("ticker")))
    return Text.assemble(*parts)


def identifier(value: str, id_type: str = "cik") -> Text:
    """Create a styled identifier (CIK, accession number, etc.)."""
    style_name = id_type if id_type in PALETTE else "cik"
    return Text(value, style=get_style(style_name))


# =============================================================================
# FINANCIAL STATEMENT STYLES
# =============================================================================

def get_statement_styles() -> dict:
    """
    Get a structured style dictionary for financial statements.

    This provides a migration path from the old style systems
    (terminal_styles.py and get_xbrl_styles()) to the unified palette.

    Returns:
        Dictionary with organized style groups for statement rendering.
    """
    return {
        # Header styles
        "header": {
            "company_name": PALETTE["company_name"],
            "statement_title": PALETTE["section_header"],
            "top_level": PALETTE["stmt_abstract_top"],
            "section": PALETTE["stmt_abstract_section"],
            "subsection": PALETTE["subsection"],
        },
        # Row styles
        "row": {
            "abstract": PALETTE["stmt_abstract"],
            "total": PALETTE["stmt_total"],
            "subtotal": PALETTE["stmt_subtotal"],
            "item": PALETTE["stmt_item"],
            "item_dim": PALETTE["stmt_item_dim"],
            "low_confidence": PALETTE["stmt_item_low_confidence"],
        },
        # Value styles
        "value": {
            "default": PALETTE["stmt_value"],
            "positive": PALETTE["stmt_value_positive"],
            "negative": PALETTE["stmt_value_negative"],
            "total": PALETTE["stmt_value_total"],
            "empty": PALETTE["stmt_value_empty"],
        },
        # Structure styles
        "structure": {
            "border": PALETTE["border"],
            "separator": PALETTE["separator"],
        },
        # Metadata styles
        "metadata": {
            "source": PALETTE["source"],
            "source_entity_facts": PALETTE["source_entity_facts"],
            "source_xbrl": PALETTE["source_xbrl"],
            "units": PALETTE["units"],
            "date": PALETTE["date"],
            "hint": PALETTE["hint"],
            "period_range": PALETTE["period_range"],
        },
        # Comparison indicators
        "comparison": {
            "increase": {"symbol": SYMBOLS["increase"], "style": PALETTE["stmt_increase"]},
            "decrease": {"symbol": SYMBOLS["decrease"], "style": PALETTE["stmt_decrease"]},
            "unchanged": {"symbol": SYMBOLS["unchanged"], "style": PALETTE["stmt_unchanged"]},
        },
    }


def source_text(source: str) -> Text:
    """
    Create a styled source attribution text.

    Args:
        source: Source name (e.g., "EntityFacts", "SEC XBRL")

    Returns:
        Rich Text object like "Source: EntityFacts" in source style.
    """
    return Text(f"Source: {source}", style=get_style("source"))<|MERGE_RESOLUTION|>--- conflicted
+++ resolved
@@ -133,12 +133,6 @@
     "badge_proxy": "bold white on magenta",
     "badge_default": "bold white on grey50",
 
-<<<<<<< HEAD
-    # Ticker badge
-    "badge_ticker": "bold white on gold3",
-
-=======
->>>>>>> 4f7df7b1
     # Source badges - distinguish data origin
     "badge_source_xbrl": "bold white on gold3",
     "badge_source_entity_facts": "bold white on cyan",
