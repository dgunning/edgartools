--- conflicted
+++ resolved
@@ -1,18 +1,5 @@
 """
 Implements a Hishel cache controller over the HTTPX connections in httpclient. 
-<<<<<<< HEAD
-=======
-
-Implementation Notes:
-- When the cache is implemented, the rate limiting is controlled by httpclient_cache.LIMITER and throttle_requests in httprequests is disabled. This disabling is intended to be a temporary change: long-term, the httprequests throttling could be removed and all throttling done as decorators to httpx, as implemented here.
-- The LIMITER global 
-
-cache_directory defaults to `Path(core.edgar_data_dir) / "requestcache"`
-
-Example 1: Using a heuristic cache
-https://hishel.com/advanced/controllers/#allowing-heuristics
-See get_freshness_lifetime and get_heuristic_freshness in https://github.com/karpetrosyan/hishel/blob/master/hishel/_controller.py
->>>>>>> fba63280
 
 The default pyrate_limiter is set to 10 requests per second. This can be modified by passing a custom limiter: 
 ```
@@ -159,11 +146,7 @@
 
     if storage is None:
         storage = hishel.FileStorage(base_path = cache_directory)
-<<<<<<< HEAD
-
-=======
-        
->>>>>>> fba63280
+
     client = hishel.CacheClient(
         controller=controller,
         storage=storage,
@@ -214,11 +197,8 @@
     limiter = Limiter(rate, raise_when_fail=False, max_delay=3600)
     return limiter.as_decorator()(lambda *_: ('constant-key', 1))
 
-<<<<<<< HEAD
 def install_cached_client(cache_directory: Path | None, controller_args: dict | None = None, limiter: Callable | None = None, async_storage: hishel.AsyncBaseStorage | None = None, storage: hishel.BaseStorage | None = None):
-=======
-def install_cached_client(cache_directory: Path | None, controller_args: dict | None = None, limiter: Callable | None = None):
->>>>>>> fba63280
+
     if cache_directory is None:
         cache_directory = core.get_edgar_data_directory() / "requestcache"
 
@@ -226,12 +206,7 @@
         limiter = _init_pyrate_limiter()
 
     httprequests.throttle_disabled = True  # Use the RateLimiterTransport
-<<<<<<< HEAD
     httpclient.client_factory_class = partial(cached_factory, limiter=limiter, cache_directory=cache_directory, controller_args=controller_args, storage = storage)
     httpclient.asyncclient_factory_class = partial(asynccached_factory, limiter=limiter, cache_directory=cache_directory, controller_args=controller_args, async_storage = async_storage)
-=======
-    httpclient.client_factory_class = partial(cached_factory, limiter=limiter, cache_directory=cache_directory, controller_args=controller_args)
-    httpclient.asyncclient_factory_class = partial(asynccached_factory, limiter=limiter, cache_directory=cache_directory, controller_args=controller_args)
->>>>>>> fba63280
 
     httpclient.close_clients()