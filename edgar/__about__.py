# SPDX-FileCopyrightText: 2022-present Dwight Gunning <dgunning@gmail.com>
#
# SPDX-License-Identifier: MIT
<<<<<<< HEAD
__version__ = '4.35.1'
=======
__version__ = '5.0.0'
>>>>>>> 7d9f43ac
<|MERGE_RESOLUTION|>--- conflicted
+++ resolved
@@ -1,8 +1,4 @@
 # SPDX-FileCopyrightText: 2022-present Dwight Gunning <dgunning@gmail.com>
 #
 # SPDX-License-Identifier: MIT
-<<<<<<< HEAD
-__version__ = '4.35.1'
-=======
-__version__ = '5.0.0'
->>>>>>> 7d9f43ac
+__version__ = '5.0.0'